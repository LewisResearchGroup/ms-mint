--- conflicted
+++ resolved
@@ -231,11 +231,7 @@
     grouped by peak_label.
     """
     mint_results = mint_results.copy()
-<<<<<<< HEAD
-    mint_results.ms_file = [P(i).name for i in mint_results.ms_file]
-=======
     mint_results.ms_file = [P(fn).name for fn in mint_results.ms_file]
->>>>>>> b280705e
 
     res = mint_results[mint_results.peak_area > 0]
 
