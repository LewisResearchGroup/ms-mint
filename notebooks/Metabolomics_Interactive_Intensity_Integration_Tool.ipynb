--- conflicted
+++ resolved
@@ -4,33 +4,18 @@
    "cell_type": "markdown",
    "metadata": {},
    "source": [
-    "# MIIIT - The Metabolomics Interactive Intensity Integration Tool"
+    "# Metabolomics_Interactive_Intensity_Integration_Tool"
    ]
   },
   {
    "cell_type": "code",
-   "execution_count": 8,
+   "execution_count": 1,
    "metadata": {},
-   "outputs": [],
-   "source": [
-<<<<<<< HEAD
-    "from miiit.miiit import *\n",
-    "App().gui()"
-=======
-    "from miiit.miiit import *"
-   ]
-  },
-  {
-   "cell_type": "code",
-   "execution_count": 9,
-   "metadata": {
-    "scrolled": false
-   },
    "outputs": [
     {
      "data": {
       "application/vnd.jupyter.widget-view+json": {
-       "model_id": "fff3900251b345d0a4c0516ba174a0ec",
+       "model_id": "c89401c829ff49af9fc8957340c36efe",
        "version_major": 2,
        "version_minor": 0
       },
@@ -44,7 +29,7 @@
     {
      "data": {
       "application/vnd.jupyter.widget-view+json": {
-       "model_id": "ba52c7c95468401e9f05f164886e745f",
+       "model_id": "55be67ed02aa4791810969955fcda3b6",
        "version_major": 2,
        "version_minor": 0
       },
@@ -58,7 +43,7 @@
     {
      "data": {
       "application/vnd.jupyter.widget-view+json": {
-       "model_id": "88dfc251c5234e6d94055d45753e3209",
+       "model_id": "dd94383862a24481bd1422c598b29999",
        "version_major": 2,
        "version_minor": 0
       },
@@ -72,7 +57,7 @@
     {
      "data": {
       "application/vnd.jupyter.widget-view+json": {
-       "model_id": "1387348e4b674f4cab24f9b6ee938184",
+       "model_id": "d957983848ea4141af13c1fd9f53f038",
        "version_major": 2,
        "version_minor": 0
       },
@@ -86,7 +71,63 @@
     {
      "data": {
       "application/vnd.jupyter.widget-view+json": {
-       "model_id": "6405c00fedaa4464a0adc6a8412eb5f4",
+       "model_id": "2824a70c603f4ea7918f7b60b6163ae9",
+       "version_major": 2,
+       "version_minor": 0
+      },
+      "text/plain": [
+       "HTML(value='<style>textarea, input { font-family: monospace; }</style>')"
+      ]
+     },
+     "metadata": {},
+     "output_type": "display_data"
+    },
+    {
+     "data": {
+      "application/vnd.jupyter.widget-view+json": {
+       "model_id": "609435c0ffa540988cea513918915d32",
+       "version_major": 2,
+       "version_minor": 0
+      },
+      "text/plain": [
+       "HTML(value='<style>.container { width:90% !important; }</style>')"
+      ]
+     },
+     "metadata": {},
+     "output_type": "display_data"
+    },
+    {
+     "data": {
+      "application/vnd.jupyter.widget-view+json": {
+       "model_id": "5dbc300e265f4fd4a477ccc05ca4a98f",
+       "version_major": 2,
+       "version_minor": 0
+      },
+      "text/plain": [
+       "HTML(value='<style>textarea, input { font-family: monospace; }</style>')"
+      ]
+     },
+     "metadata": {},
+     "output_type": "display_data"
+    },
+    {
+     "data": {
+      "application/vnd.jupyter.widget-view+json": {
+       "model_id": "8154f230ad1e453b83d74490d52bb6f0",
+       "version_major": 2,
+       "version_minor": 0
+      },
+      "text/plain": [
+       "HTML(value='<style>.container { width:90% !important; }</style>')"
+      ]
+     },
+     "metadata": {},
+     "output_type": "display_data"
+    },
+    {
+     "data": {
+      "application/vnd.jupyter.widget-view+json": {
+       "model_id": "9accb48987fc4d97868cd6aabea6f32d",
        "version_major": 2,
        "version_minor": 0
       },
@@ -99,10 +140,17 @@
     }
    ],
    "source": [
+    "from miiit.miiit import *\n",
     "app = App()\n",
     "app.gui()"
->>>>>>> 5d4d1480
    ]
+  },
+  {
+   "cell_type": "code",
+   "execution_count": null,
+   "metadata": {},
+   "outputs": [],
+   "source": []
   }
  ],
  "metadata": {
@@ -121,7 +169,7 @@
    "name": "python",
    "nbconvert_exporter": "python",
    "pygments_lexer": "ipython3",
-   "version": "3.7.2"
+   "version": "3.6.6"
   }
  },
  "nbformat": 4,
